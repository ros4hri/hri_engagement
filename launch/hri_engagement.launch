--- conflicted
+++ resolved
@@ -1,11 +1,7 @@
 <launch>
 
     <arg name="robot_gaze_frame" default="/sellion_link" />
-<<<<<<< HEAD
     <arg name="engagement_status_pub_rate" default="10" />
-
-=======
->>>>>>> 84495240
     <node pkg="hri_engagement" name="engagement_node" type="engagement_node.py" output="screen">
         <param name="robot_gaze_frame" value="$(arg robot_gaze_frame)"/>
     </node>
